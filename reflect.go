--- conflicted
+++ resolved
@@ -27,22 +27,17 @@
 }
 
 type Options struct {
-<<<<<<< HEAD
 	JSONName      string      // (JSON) Corresponding JSON field name. (override with `json=""`)
 	JSONOmitEmpty bool        // (JSON) Omit field if value is empty
 	Varint        bool        // (Binary) Use length-prefixed encoding for (u)int64
+	Unsafe        bool        // (JSON/Binary) Explicitly enable support for floats or maps
 	ZeroValue     interface{} // Prototype zero object
-=======
-	JSONName string // (JSON) Corresponding JSON field name. (override with `json=""`)
-	Varint   bool   // (Binary) Use length-prefixed encoding for (u)int64
-	Unsafe   bool   // (JSON/Binary) Explicitly enable support for floats or maps
->>>>>>> c83f5e0d
 }
 
 func getOptionsFromField(field reflect.StructField) (skip bool, opts Options) {
 	jsonTag := field.Tag.Get("json")
 	binTag := field.Tag.Get("binary")
-	//wireTag := field.Tag.Get("wire")
+	wireTag := field.Tag.Get("wire")
 	if jsonTag == "-" {
 		skip = true
 		return
@@ -58,20 +53,11 @@
 			opts.JSONOmitEmpty = true
 		}
 	}
-<<<<<<< HEAD
 	if binTag == "varint" { // TODO: extend
 		opts.Varint = true
-=======
-	unsafe := false
-	wireTag := field.Tag.Get("wire")
+	}
 	if wireTag == "unsafe" {
-		unsafe = true
-	}
-	opts = Options{
-		JSONName: jsonName,
-		Varint:   varint,
-		Unsafe:   unsafe,
->>>>>>> c83f5e0d
+		opts.Unsafe = true
 	}
 	opts.ZeroValue = reflect.Zero(field.Type).Interface()
 	return
@@ -972,37 +958,28 @@
 			}
 			WriteTo(jsonBytes, w, n, err)
 		} else {
-<<<<<<< HEAD
-			WriteTo([]byte("{"), w, n, err)
-			wroteField := false
-			for _, fieldInfo := range typeInfo.Fields {
-				i, fieldType, opts := fieldInfo.unpack()
-				fieldRv := rv.Field(i)
-				if opts.JSONOmitEmpty { // Skip zero value if omitempty
-					if fieldRv.Interface() == opts.ZeroValue {
-						continue
-					}
-				}
-				if wroteField {
-					WriteTo([]byte(","), w, n, err)
-				} else {
-					wroteField = true
-=======
 			if typeInfo.Unwrap {
 				fieldIdx, fieldType, opts := typeInfo.Fields[0].unpack()
 				fieldRv := rv.Field(fieldIdx)
 				writeReflectJSON(fieldRv, fieldType, opts, w, n, err)
 			} else {
 				WriteTo([]byte("{"), w, n, err)
-				for i, fieldInfo := range typeInfo.Fields {
+				wroteField := false
+				for _, fieldInfo := range typeInfo.Fields {
 					fieldIdx, fieldType, opts := fieldInfo.unpack()
 					fieldRv := rv.Field(fieldIdx)
-					if i > 0 {
+					if opts.JSONOmitEmpty { // Skip zero value if omitempty
+						if fieldRv.Interface() == opts.ZeroValue {
+							continue
+						}
+					}
+					if wroteField {
 						WriteTo([]byte(","), w, n, err)
+					} else {
+						wroteField = true
 					}
 					WriteTo([]byte(Fmt("\"%v\":", opts.JSONName)), w, n, err)
 					writeReflectJSON(fieldRv, fieldType, opts, w, n, err)
->>>>>>> c83f5e0d
 				}
 				WriteTo([]byte("}"), w, n, err)
 			}
